--- conflicted
+++ resolved
@@ -138,23 +138,11 @@
     - export TRAVIS_JOB_ID=$CI_PIPELINE_ID
 
   script:
-<<<<<<< HEAD
     - 'echo "service_name: gitlab-ci" > .coveralls.yml'
     - cpp-coveralls
       --repo-token ${COVERALLS_TOKEN}
       --no-gcov
       --lcov-file coverage.lcov
-=======
-    - tar -xvf unit-coverage.tar
-    - goveralls
-      -repotoken ${COVERALLS_TOKEN}
-      -service gitlab-ci
-      -jobid $CI_PIPELINE_ID
-      -covermode set
-      -flagname unittests
-      -parallel
-      -coverprofile $(find tests/unit-coverage -name 'coverage.txt' | tr '\n' ',' | sed 's/,$//')
->>>>>>> d55d4f5d
 
 generate-qa-trigger:
   image: python:alpine
