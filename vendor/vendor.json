{
	"comment": "",
	"ignore": "test",
	"package": [
		{
			"checksumSHA1": "ee+RzBQdT5behEG2sHryd1XgyIg=",
			"comment": "v1.6.0-17-g69ad631",
			"path": "github.com/bmatsuo/lmdb-go/internal/lmdbarch",
			"revision": "69ad631904c9b0f7db3f2ec93b19e4dd0998b7db",
			"revisionTime": "2016-08-16T10:06:15Z"
		},
		{
			"checksumSHA1": "q6S8s9HW/UN45jMeELwTHWxNa+I=",
			"comment": "v1.6.0-17-g69ad631",
			"path": "github.com/bmatsuo/lmdb-go/lmdb",
			"revision": "69ad631904c9b0f7db3f2ec93b19e4dd0998b7db",
			"revisionTime": "2016-08-16T10:06:15Z"
		},
		{
			"checksumSHA1": "CSPbwbyzqA6sfORicn4HFtIhF/c=",
			"path": "github.com/davecgh/go-spew/spew",
			"revision": "d8f796af33cc11cb798c1aaeb27a4ebc5099927d",
			"revisionTime": "2018-08-30T19:11:22Z"
		},
		{
			"checksumSHA1": "a2yC46a1qsJomgY6rb+FkTFiqmE=",
			"path": "github.com/davecgh/go-spew/spew/testdata",
			"revision": "d8f796af33cc11cb798c1aaeb27a4ebc5099927d",
			"revisionTime": "2018-08-30T19:11:22Z"
		},
		{
			"checksumSHA1": "Aulh7C5SVOA4Jzt5eHNH6197Mbk=",
			"path": "github.com/konsorten/go-windows-terminal-sequences",
			"revision": "f55edac94c9bbba5d6182a4be46d86a2c9b5b50e",
			"revisionTime": "2019-02-26T22:47:05Z"
		},
		{
			"checksumSHA1": "iwno7hgbJ8t8CqzW7TaGl4uKLaE=",
			"path": "github.com/mendersoftware/log",
			"revision": "7fef0b7a1659e6ea18fdedfc20a83f15604bd6ca",
			"revisionTime": "2018-04-03T08:42:46Z"
		},
		{
<<<<<<< HEAD
=======
			"checksumSHA1": "notMSh2eSvxEagJOe+GgIFRdIeU=",
			"path": "github.com/mendersoftware/mender-artifact",
			"revision": "7c541c8f8348d6a11487c47e8c824ab55fbae5ae",
			"revisionTime": "2019-11-18T11:56:43Z"
		},
		{
>>>>>>> a3f3517e
			"checksumSHA1": "+2/9lrKx8K9Ea4wF7sXo3L10Byg=",
			"path": "github.com/mendersoftware/mender-artifact/areader",
			"revision": "7c541c8f8348d6a11487c47e8c824ab55fbae5ae",
			"revisionTime": "2019-11-18T11:56:43Z"
		},
		{
			"checksumSHA1": "8LsMfbSGddvwkqnTKFFrWXQnql0=",
			"path": "github.com/mendersoftware/mender-artifact/artifact",
			"revision": "7c541c8f8348d6a11487c47e8c824ab55fbae5ae",
			"revisionTime": "2019-11-18T11:56:43Z"
		},
		{
			"checksumSHA1": "COqUP9VoKuMnKRdMwmBaurB5WJs=",
			"path": "github.com/mendersoftware/mender-artifact/awriter",
			"revision": "7c541c8f8348d6a11487c47e8c824ab55fbae5ae",
			"revisionTime": "2019-11-18T11:56:43Z"
		},
		{
			"checksumSHA1": "J1M72/QocbHblhT4TwyVpTO3gQs=",
			"path": "github.com/mendersoftware/mender-artifact/handlers",
			"revision": "7c541c8f8348d6a11487c47e8c824ab55fbae5ae",
			"revisionTime": "2019-11-18T11:56:43Z"
		},
		{
			"checksumSHA1": "YGYg7j9+kmKncdC5UsI5FV237ts=",
			"path": "github.com/mendersoftware/mendertesting",
			"revision": "dedd2c0a90a4896a2ea4beba0c39cf26ddab38a4",
			"revisionTime": "2019-03-01T08:02:31Z"
		},
		{
			"checksumSHA1": "aXnTRNCRvFFrSbneOw4r9GRcD7U=",
			"path": "github.com/mendersoftware/scopestack",
			"revision": "2ce74757611b93f0a5c863f61c32fd398c7ffd78",
			"revisionTime": "2018-04-03T07:50:23Z"
		},
		{
			"checksumSHA1": "Hky3u+8Rqum+wB5BHMj0A8ZmT4g=",
			"comment": "v0.7.1-1-ga887431",
			"path": "github.com/pkg/errors",
			"revision": "a887431f7f6ef7687b556dbf718d9f351d4858a0",
			"revisionTime": "2016-09-16T11:02:12Z"
		},
		{
			"checksumSHA1": "LuFv4/jlrmFNnDb/5SCSEPAM9vU=",
			"path": "github.com/pmezard/go-difflib/difflib",
			"revision": "792786c7400a136282c1664665ae0a8db921c6c2",
			"revisionTime": "2016-01-10T10:55:54Z"
		},
		{
			"checksumSHA1": "jjbbfjnKJYH8FMJxR07Kvi+MVWA=",
			"path": "github.com/remyoudompheng/go-liblzma",
			"revision": "81bf2d431b96bdf580ac348893266a79a292c258",
			"revisionTime": "2019-05-06T20:03:33Z"
		},
		{
			"checksumSHA1": "9ZSqjmvF/JE6Qj/5xOoCAmUgXz8=",
			"path": "github.com/sirupsen/logrus",
			"revision": "778f2e774c725116edbc3d039dc0dfc1cc62aae8",
			"revisionTime": "2018-03-29T22:59:52Z"
		},
		{
			"checksumSHA1": "Xl1z9/GxSKSXE0qSr4h7Fdusp3I=",
			"path": "github.com/sirupsen/logrus/hooks/syslog",
			"revision": "778f2e774c725116edbc3d039dc0dfc1cc62aae8",
			"revisionTime": "2018-03-29T22:59:52Z"
		},
		{
			"checksumSHA1": "K0crHygPTP42i1nLKWphSlvOQJw=",
			"path": "github.com/stretchr/objx",
			"revision": "1a9d0bb9f541897e62256577b352fdbc1fb4fd94",
			"revisionTime": "2015-09-28T12:21:52Z"
		},
		{
			"checksumSHA1": "qTNfPVU4Tz/JDMcSeL+k9HX2cV8=",
			"comment": "v1.1.3-19-gd77da35",
			"path": "github.com/stretchr/testify/assert",
			"revision": "363ebb24d041ccea8068222281c2e963e997b9dc",
			"revisionTime": "2019-01-09T08:30:14Z"
		},
		{
			"checksumSHA1": "lsdl3fgOiM4Iuy7xjTQxiBtAwB0=",
			"comment": "v1.1.3-19-gd77da35",
			"path": "github.com/stretchr/testify/mock",
			"revision": "363ebb24d041ccea8068222281c2e963e997b9dc",
			"revisionTime": "2019-01-09T08:30:14Z"
		},
		{
			"checksumSHA1": "3DvkGtpbJW8oXepRr3wYSs72LmQ=",
			"path": "github.com/stretchr/testify/require",
			"revision": "363ebb24d041ccea8068222281c2e963e997b9dc",
			"revisionTime": "2019-01-09T08:30:14Z"
		},
		{
			"checksumSHA1": "kZRDg+7JSCKPLg2lzJUQ4N2ktnM=",
			"path": "github.com/ungerik/go-sysfs",
			"revision": "7f098ddb67a6ec0553c99f453c8cee0b2a56a7de",
			"revisionTime": "2019-06-13T14:39:42Z"
		},
		{
			"checksumSHA1": "z6OakgyT4iR/xAKnnko9jXdJPlI=",
			"path": "github.com/urfave/cli",
			"revision": "e6cf83ec39f6e1158ced1927d4ed14578fda8edb",
			"revisionTime": "2019-08-04T02:37:52Z"
		},
		{
			"checksumSHA1": "BGm8lKZmvJbf/YOJLeL1rw2WVjA=",
			"path": "golang.org/x/crypto/ssh/terminal",
			"revision": "12892e8c234f4fe6f6803f052061de9057903bb2",
			"revisionTime": "2018-03-28T23:19:55Z"
		},
		{
			"checksumSHA1": "pCY4YtdNKVBYRbNvODjx8hj0hIs=",
			"path": "golang.org/x/net/http/httpguts",
			"revision": "ca1201d0de80cfde86cb01aea620983605dfe99b",
			"revisionTime": "2019-07-23T18:48:14Z"
		},
		{
			"checksumSHA1": "ePGkg5V05mHQHxBzJXsb+IuW6bc=",
			"path": "golang.org/x/net/http2",
			"revision": "ca1201d0de80cfde86cb01aea620983605dfe99b",
			"revisionTime": "2019-07-23T18:48:14Z"
		},
		{
			"checksumSHA1": "VJwSx33rjMC7O6K2O50Jw6o1vw4=",
			"path": "golang.org/x/net/http2/hpack",
			"revision": "ca1201d0de80cfde86cb01aea620983605dfe99b",
			"revisionTime": "2019-07-23T18:48:14Z"
		},
		{
			"checksumSHA1": "vL6l4FZWitsxht0uqA/GpDNkNNc=",
			"path": "golang.org/x/net/idna",
			"revision": "ca1201d0de80cfde86cb01aea620983605dfe99b",
			"revisionTime": "2019-07-23T18:48:14Z"
		},
		{
			"checksumSHA1": "TvN8MFAuTzZW3Ar8ZZDhoZoxwHw=",
			"path": "golang.org/x/sys/unix",
			"revision": "378d26f46672a356c46195c28f61bdb4c0a781dd",
			"revisionTime": "2018-03-29T12:30:35Z"
		},
		{
			"checksumSHA1": "jXZ+jyKhcytAxTfEO/p5poyrJWA=",
			"path": "golang.org/x/sys/windows",
			"revision": "2837fb4f24fee082b8c39b1a6dc9e0ed9f3fbd4f",
			"revisionTime": "2019-09-24T07:20:12Z"
		},
		{
			"checksumSHA1": "CbpjEkkOeh0fdM/V8xKDdI0AA88=",
			"path": "golang.org/x/text/secure/bidirule",
			"revision": "342b2e1fbaa52c93f31447ad2c6abc048c63e475",
			"revisionTime": "2018-12-15T17:52:45Z"
		},
		{
			"checksumSHA1": "R9iBDY+aPnT+8pyRcqGjXq5QixA=",
			"path": "golang.org/x/text/transform",
			"revision": "342b2e1fbaa52c93f31447ad2c6abc048c63e475",
			"revisionTime": "2018-12-15T17:52:45Z"
		},
		{
			"checksumSHA1": "vv9EDuekZgHxFbh+0jJhB7jLZXY=",
			"path": "golang.org/x/text/unicode/bidi",
			"revision": "342b2e1fbaa52c93f31447ad2c6abc048c63e475",
			"revisionTime": "2018-12-15T17:52:45Z"
		},
		{
			"checksumSHA1": "8fzd6fnxrstdNSVg+Srhf1nKgek=",
			"path": "golang.org/x/text/unicode/norm",
			"revision": "342b2e1fbaa52c93f31447ad2c6abc048c63e475",
			"revisionTime": "2018-12-15T17:52:45Z"
		}
	],
	"rootPath": "github.com/mendersoftware/mender"
}<|MERGE_RESOLUTION|>--- conflicted
+++ resolved
@@ -41,15 +41,12 @@
 			"revisionTime": "2018-04-03T08:42:46Z"
 		},
 		{
-<<<<<<< HEAD
-=======
 			"checksumSHA1": "notMSh2eSvxEagJOe+GgIFRdIeU=",
 			"path": "github.com/mendersoftware/mender-artifact",
 			"revision": "7c541c8f8348d6a11487c47e8c824ab55fbae5ae",
 			"revisionTime": "2019-11-18T11:56:43Z"
 		},
 		{
->>>>>>> a3f3517e
 			"checksumSHA1": "+2/9lrKx8K9Ea4wF7sXo3L10Byg=",
 			"path": "github.com/mendersoftware/mender-artifact/areader",
 			"revision": "7c541c8f8348d6a11487c47e8c824ab55fbae5ae",
