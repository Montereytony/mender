<<<<<<< HEAD
From 5f96bfe20a16ffdb95153ff044ae13689b84c0c2 Mon Sep 17 00:00:00 2001
=======
From d7b1e2e5cb0fd9f70fc3e5f83a3bc376fecb7bc8 Mon Sep 17 00:00:00 2001
>>>>>>> 26f2ccbd
From: Ole Petter <ole.orhagen@northern.tech>
Date: Tue, 27 Apr 2021 16:46:19 +0200
Subject: [PATCH 1/1] Instrument mender binary

Changelog: None
Signed-off-by: Ole Petter <ole.orhagen@northern.tech>
---
 main.go          | 39 ++++++++++++++++++++++++++++++++++++++-
 system/system.go | 13 +------------
 2 files changed, 39 insertions(+), 13 deletions(-)

diff --git a/main.go b/main.go
index d8dc29b..d76d52e 100644
--- a/main.go
+++ b/main.go
@@ -18,6 +18,8 @@ import (
 	"os"
 	"os/signal"
 	"syscall"
+	"os/exec"
+	"time"
 
 	"github.com/mendersoftware/mender/app"
 	"github.com/mendersoftware/mender/cli"
@@ -35,6 +37,21 @@ func init() {
 	signal.Notify(termSignalChan, syscall.SIGTERM)
 }
 
+// All this code is simply stolen from the
+// client reboot routine.
+func rebootClient() {
+	err := exec.Command("reboot").Run()
+	if err != nil {
+		os.Exit(1)
+	}
+
+	// Wait up to ten minutes for reboot to kill the client, otherwise the
+	// client may mistake a successful return code as "reboot is complete,
+	// continue". *Any* return from this function is an error.
+	time.Sleep(10 * time.Minute)
+	fmt.Println("System did not reboot, even though 'reboot' call succeeded.")
+}
+
 func doMain() int {
 	cliResultChan := make(chan error, 1)
 	go func() {
@@ -66,5 +83,25 @@ func doMain() int {
 }
 
 func main() {
-	os.Exit(doMain())
+	// The client panics instead of rebooting, so that we can capture the
+	// coverage logs, before rebooting.
+	defer func() {
+		if r := recover(); r != nil {
+			if s, ok := r.(string); ok && s == "Client needs reboot!" {
+				coverReport()
+				rebootClient()
+			} else {
+				panic(r)
+			}
+		}
+	}()
+	// Set the path in which to store the coverage analysis files
+	os.Setenv("COVERAGE_FILEPATH", "/data/mender/")
+
+	ret := doMain()
+
+	coverReport() // Manually create the coverage report before exiting
+
+	os.Exit(ret)
+
 }
diff --git a/system/system.go b/system/system.go
index d5a5cbe..4e50567 100644
--- a/system/system.go
+++ b/system/system.go
@@ -18,9 +18,7 @@ import (
 	"io"
 	"os"
 	"os/exec"
-	"time"
 
-	"github.com/pkg/errors"
 )
 
 type SystemRebootCmd struct {
@@ -34,16 +32,7 @@ func NewSystemRebootCmd(command Commander) *SystemRebootCmd {
 }
 
 func (s *SystemRebootCmd) Reboot() error {
-	err := s.command.Command("reboot").Run()
-	if err != nil {
-		return err
-	}
-
-	// Wait up to ten minutes for reboot to kill the client, otherwise the
-	// client may mistake a successful return code as "reboot is complete,
-	// continue". *Any* return from this function is an error.
-	time.Sleep(10 * time.Minute)
-	return errors.New("System did not reboot, even though 'reboot' call succeeded.")
+	panic("Client needs reboot!")
 }
 
 type Commander interface {
-- 
2.17.1
<|MERGE_RESOLUTION|>--- conflicted
+++ resolved
@@ -1,8 +1,4 @@
-<<<<<<< HEAD
-From 5f96bfe20a16ffdb95153ff044ae13689b84c0c2 Mon Sep 17 00:00:00 2001
-=======
-From d7b1e2e5cb0fd9f70fc3e5f83a3bc376fecb7bc8 Mon Sep 17 00:00:00 2001
->>>>>>> 26f2ccbd
+From b563cf65e1c768bcab2c48440ea9a4da8118a9de Mon Sep 17 00:00:00 2001
 From: Ole Petter <ole.orhagen@northern.tech>
 Date: Tue, 27 Apr 2021 16:46:19 +0200
 Subject: [PATCH 1/1] Instrument mender binary
@@ -15,7 +11,7 @@
  2 files changed, 39 insertions(+), 13 deletions(-)
 
 diff --git a/main.go b/main.go
-index d8dc29b..d76d52e 100644
+index c16a2c1..a2dc924 100644
 --- a/main.go
 +++ b/main.go
 @@ -18,6 +18,8 @@ import (
