// Copyright 2020 Northern.tech AS
//
//    Licensed under the Apache License, Version 2.0 (the "License");
//    you may not use this file except in compliance with the License.
//    You may obtain a copy of the License at
//
//        http://www.apache.org/licenses/LICENSE-2.0
//
//    Unless required by applicable law or agreed to in writing, software
//    distributed under the License is distributed on an "AS IS" BASIS,
//    WITHOUT WARRANTIES OR CONDITIONS OF ANY KIND, either express or implied.
//    See the License for the specific language governing permissions and
//    limitations under the License.

package system

import (
	"bufio"
	"fmt"
	"os"
	"strings"
	"unsafe"

	"github.com/mendersoftware/log"
	"github.com/pkg/errors"
	"github.com/ungerik/go-sysfs"
	"golang.org/x/sys/unix"
)

const (
	// ioctl magics from <linux/fs.h>
	IOCTL_FIFREEZE_MAGIC uint = 0xC0045877 // _IOWR('X', 119, int)
	IOCTL_FITHAW_MAGIC   uint = 0xC0045878 // _IOWR('X', 120, int)
)

var (
	ErrDevNotMounted = fmt.Errorf("device not mounted")
	NotABlockDevice  = fmt.Errorf("not a block device")
)

<<<<<<< HEAD
=======
var (
	ErrDevNotMounted = fmt.Errorf("device not mounted")
	NotABlockDevice  = fmt.Errorf("not a block device")
)

>>>>>>> cbf0c299
// MountInfo maps a single line in /proc/<pid|self>/mountinfo
// See the linux kernel documentation: linux/Documentation/filesystems/proc.txt
// A line takes the form:
// 36 35 98:0 /mnt1 /mnt2 rw,noatime master:1 - ext3 /dev/root rw,errors=continue
// (1)(2)(3)   (4)   (5)      (6)      (7)   (8) (9)   (10)         (11)
type MountInfo struct {
	// MountID: is the unique identifier of the mount
	MountID uint32 // (1)
	// ParentID: is the MountID of the parent (or self if on top)
	ParentID uint32 // (2)
	// DevID: is the st_dev uint32{Major, Minor} number of the device
	DevID [2]uint32 // (3)
	// Root: root of the mount within the filesystem
	Root string // (4)
	// MountPoint: mount point relative to the process's root
	MountPoint string // (5)
	// MountSource: filesystem specific information or "none"
	MountSource string // (10)
	// FSType: name of the filesystem of the form "type[.subtype]"
	FSType string // (9)
	// MountOptions: per mount options
	MountOptions []string // (6)
	// TagFields: optional list of fields of the form "tag[:value]"
	TagFields []string // (7)
	// SuperOptions: per super block options
	SuperOptions []string // (11)
}

// GetMountInfoFromDeviceID parses /proc/self/mountinfo and, on success, returns
// a populated MountInfo for the device given the devID
// ([2]uint32{major, minor}). If the device is not mounted ErrDevNotMounted is
// returned, otherwise the function returns an internal error with a descriptive
// error message.
// NOTE: You can get the mount info of an arbitrary path by first calling
//       "GetDeviceIDFromPath".
// Pro tip: use together with GetDeviceIDFromPath to get
func GetMountInfoFromDeviceID(devID [2]uint32) (*MountInfo, error) {
	var major, minor uint32

<<<<<<< HEAD
	fdes, err := sys.openMountInfo()
	if err != nil {
		return nil, fmt.Errorf(
			"failed to get mountpoint: %s", err.Error())
=======
	fdes, err := os.Open("/proc/self/mountinfo")
	if err != nil {
		return nil, fmt.Errorf(
			"Failed to get mountpoint: %s", err.Error())
>>>>>>> cbf0c299
	}
	defer fdes.Close()
	// scan /proc/mounts and find mountpoint (2)
	procScanner := bufio.NewScanner(fdes)

	// Match entry by device ID
	for procScanner.Scan() {
		fields := strings.Fields(procScanner.Text())
<<<<<<< HEAD
		if len(fields) < 10 {
			log.Debugf("failed to parse mount entry: '%s' "+
				"(invalid format)",
				procScanner.Text())
=======
		if err != nil {
			return nil, errors.Wrap(err,
				"failed to parse /proc/self/mountinfo")
		}
		if len(fields) < 10 || len(fields) > 11 {
			//log.Debugf("invalid mount entry detected: '%s'",
			//	procScanner.Text())
>>>>>>> cbf0c299
			continue
		}
		_, err := fmt.Sscanf(fields[2], "%d:%d", &major, &minor)
		if err != nil {
<<<<<<< HEAD
			log.Debugf("failed to parse device id field: '%s'",
				procScanner.Text())
			continue
=======
			return nil, errors.Wrap(err,
				"failed to parse /proc/self/mountinfo")
>>>>>>> cbf0c299
		}

		if major == devID[0] && minor == devID[1] {
			var mntID, parentID uint32
			var root, mntPt, mntOpts string
			var tagFields []string
			entry := procScanner.Text()
			_, err := fmt.Sscanf(entry, "%d %d %d:%d %s %s %s",
				&mntID, &parentID, &devID[0], &devID[1], &root,
				&mntPt, &mntOpts)
			if err != nil {
				return nil, fmt.Errorf(
<<<<<<< HEAD
					"malformed mountinfo format: '%s'", err.Error())
=======
					"malformed mountinfo format: %s", err.Error())
>>>>>>> cbf0c299
			}
			if len(fields) > 11 {
				tagFields = fields[6 : len(fields)-4]
			}
			return &MountInfo{
				MountID:      mntID,
				ParentID:     parentID,
				DevID:        devID,
				Root:         root,
				MountPoint:   mntPt,
				TagFields:    tagFields,
				FSType:       fields[len(fields)-3],
				MountSource:  fields[len(fields)-2],
				MountOptions: strings.Split(mntOpts, ","),
				SuperOptions: strings.Split(
					fields[len(fields)-1], ","),
			}, nil
		}
	}
	return nil, ErrDevNotMounted
}

<<<<<<< HEAD
// GetBlockDeviceFromID returns the expanded path to the device with the
// given device ID, devID, on the form [2]uint32{major, minor}
func GetBlockDeviceFromID(devID [2]uint32) (string, error) {
	return sys.deviceFromID(devID)
=======
// GetBlockDevicePathFromID returns the expanded path to the device with the
// given device ID, devID, on the form [2]uint32{major, minor}
func GetBlockDevicePathFromID(devID [2]uint32) (string, error) {
	path := fmt.Sprintf("/dev/block/%d:%d", devID[0], devID[1])

	path, err := filepath.EvalSymlinks(path)
	if err != nil {
		return "", err
	}
	return filepath.Clean(path), nil
>>>>>>> cbf0c299
}

// GetDeviceIDFromPath retrieves the device id for the block device pointed to by
// the inode at path.
func GetDeviceIDFromPath(path string) ([2]uint32, error) {
<<<<<<< HEAD
	var stat stat

	if err := sys.stat(path, &stat); err != nil {
=======
	var stat unix.Stat_t

	if err := unix.Stat(path, &stat); err != nil {
>>>>>>> cbf0c299
		return [2]uint32{^uint32(0), ^uint32(0)}, err
	}

	devType := stat.Mode & unix.S_IFMT

	switch devType {
	// If path refers to a special file (e.g. device file under /dev), then
	// st_dev refers to the device number of the mounted devfs. The device
	// number for a special file is under the st_rdev property, ref stat(2).
	case unix.S_IFBLK,
		unix.S_IFCHR,
		unix.S_IFIFO,
		unix.S_IFSOCK:
		return [2]uint32{
			unix.Major(stat.Rdev), unix.Minor(stat.Rdev)}, nil

	// If path refers to a regular file, then st_dev gives the device number
	// of the underlying block device.
	case unix.S_IFDIR,
		unix.S_IFREG,
		unix.S_IFLNK:
		return [2]uint32{
			unix.Major(stat.Dev), unix.Minor(stat.Dev)}, nil
	}
	return [2]uint32{^uint32(0), ^uint32(0)},
		fmt.Errorf("invalid stat(2) st_mode %04X", devType)
}

func IsUbiBlockDevice(deviceName string) bool {
	return sysfs.Class.Object("ubi").SubObject(deviceName).Exists()
}

func SetUbiUpdateVolume(file *os.File, imageSize uint64) error {
	_, _, errno := sys.rawSyscall(
		uintptr(unix.SYS_IOCTL), file.Fd(),
		uintptr(unix.UBI_IOCVOLUP),
		uintptr(imageSize))
	if errno != 0 {
		return errno
	}

	return nil
}

func getUbiDeviceSectorSize(file *os.File) (int, error) {
	dev := strings.TrimPrefix(file.Name(), "/dev/")

	ebSize := sysfs.Class.Object("ubi").SubObject(dev).Attribute("usable_eb_size")

	if !ebSize.Exists() {
		return 0, NotABlockDevice
	}

	sectorSize, err := ebSize.ReadUint64()
	if err != nil {
		return 0, NotABlockDevice
	}

	return int(sectorSize), nil
}

func getUbiDeviceSize(file *os.File) (uint64, error) {
	dev := strings.TrimPrefix(file.Name(), "/dev/")

	reservedEraseBlocks := sysfs.Class.Object("ubi").SubObject(dev).Attribute("reserved_ebs")
	ebSize := sysfs.Class.Object("ubi").SubObject(dev).Attribute("usable_eb_size")

	if !reservedEraseBlocks.Exists() || !ebSize.Exists() {
		return 0, NotABlockDevice
	}

	sectorSize, err := ebSize.ReadUint64()
	if err != nil {
		return 0, NotABlockDevice
	}

	reservedSectors, err := reservedEraseBlocks.ReadUint64()
	if err != nil {
		return 0, NotABlockDevice
	}

	return reservedSectors * sectorSize, nil
}

<<<<<<< HEAD
=======
// Freezes the filesystem the fsRootPath belongs to, maintaing read-consistency.
// All write operations to the filesystem will be blocked until ThawFS is called.
func FreezeFS(fsRootPath string) error {
	fd, err := unix.Open(fsRootPath, unix.O_DIRECTORY, 0)
	if err != nil {
		return err
	}
	defer unix.Close(fd)
	err = unix.IoctlSetInt(fd, IOCTL_FIFREEZE_MAGIC, 0)
	if err != nil {
		return errors.Wrap(err, "Error freezing fs from writing")
	}

	return nil
}

// ThawFS unfreezes the filesystem after FreezeFS is called.
// The error returned by this function is system critical, if we can't unfreeze
// the filesystem, we need to ask the user to run `fsfreeze -u /` if this fails
// then the user has no option but to "pull the plug" (or sys request unfreeze?)
func ThawFS(fsRootPath string) error {
	fd, err := unix.Open(fsRootPath, unix.O_DIRECTORY, 0)
	if err != nil {
		return err
	}
	defer unix.Close(fd)
	err = unix.IoctlSetInt(fd, IOCTL_FITHAW_MAGIC, 0)
	if err != nil {
		return errors.Wrap(err, "Error un-freezing fs for writing")
	}
	return nil
}

>>>>>>> cbf0c299
func GetBlockDeviceSectorSize(file *os.File) (int, error) {
	var sectorSize int
	var err error

	_, _, errno := sys.rawSyscall(
		uintptr(unix.SYS_IOCTL),
		file.Fd(),
		uintptr(unix.BLKSSZGET),
		uintptr(unsafe.Pointer(&sectorSize)))

	if errno != 0 {
		// ENOTTY: Inappropriate I/O control operation - in this context
		// it means that the file descriptor is not a block-device
		if errno == unix.ENOTTY {
			// Check if it is an UBI block device
			sectorSize, err = getUbiDeviceSectorSize(file)
			if err != nil {
				return 0, err
			}
		} else {
			return 0, errors.New(errno.Error())
		}
	}
	return sectorSize, nil
}

func GetBlockDeviceSize(file *os.File) (uint64, error) {
	var devSize uint64
	var err error
	_, _, errno := sys.rawSyscall(
		uintptr(unix.SYS_IOCTL), uintptr(file.Fd()),
		uintptr(unsafe.Pointer(uintptr(unix.BLKGETSIZE64))),
		uintptr(unsafe.Pointer(&devSize)))

	if errno != 0 {
		// ENOTTY: Inappropriate I/O control operation - in this context
		// it means that the file descriptor is not a block-device
		if errno == unix.ENOTTY {
			// Check if it is an UBI block device
			devSize, err = getUbiDeviceSize(file)
			if err != nil {
				return 0, err
			}
		} else {
			return 0, errors.New(errno.Error())
		}
	}
	return devSize, nil
}

// FreezeFS freezes the filesystem for which the inode that fd points to belongs
// to, maintaining read-consistency. All write operations to the filesystem will
// be blocked until ThawFS is called.
func FreezeFS(fd int) error {
	err := sys.ioctlSetInt(fd, IOCTL_FIFREEZE_MAGIC, 0)
	if err != nil {
		return errors.Wrap(err, "error freezing fs from writing")
	}
	return nil
}

// ThawFS unfreezes the filesystem after FreezeFS is called.
// The error returned by this function is system critical, if we can't unfreeze
// the filesystem, we need to ask the user to run `fsfreeze -u /` if this fails
// then the user has no option but to "pull the plug" (or sys request unfreeze?)
func ThawFS(fd int) error {
	err := sys.ioctlSetInt(fd, IOCTL_FITHAW_MAGIC, 0)
	if err != nil {
		return errors.Wrap(err, "Error un-freezing fs for writing")
	}
	return nil
}<|MERGE_RESOLUTION|>--- conflicted
+++ resolved
@@ -38,14 +38,6 @@
 	NotABlockDevice  = fmt.Errorf("not a block device")
 )
 
-<<<<<<< HEAD
-=======
-var (
-	ErrDevNotMounted = fmt.Errorf("device not mounted")
-	NotABlockDevice  = fmt.Errorf("not a block device")
-)
-
->>>>>>> cbf0c299
 // MountInfo maps a single line in /proc/<pid|self>/mountinfo
 // See the linux kernel documentation: linux/Documentation/filesystems/proc.txt
 // A line takes the form:
@@ -85,17 +77,10 @@
 func GetMountInfoFromDeviceID(devID [2]uint32) (*MountInfo, error) {
 	var major, minor uint32
 
-<<<<<<< HEAD
 	fdes, err := sys.openMountInfo()
 	if err != nil {
 		return nil, fmt.Errorf(
 			"failed to get mountpoint: %s", err.Error())
-=======
-	fdes, err := os.Open("/proc/self/mountinfo")
-	if err != nil {
-		return nil, fmt.Errorf(
-			"Failed to get mountpoint: %s", err.Error())
->>>>>>> cbf0c299
 	}
 	defer fdes.Close()
 	// scan /proc/mounts and find mountpoint (2)
@@ -104,32 +89,17 @@
 	// Match entry by device ID
 	for procScanner.Scan() {
 		fields := strings.Fields(procScanner.Text())
-<<<<<<< HEAD
 		if len(fields) < 10 {
 			log.Debugf("failed to parse mount entry: '%s' "+
 				"(invalid format)",
 				procScanner.Text())
-=======
-		if err != nil {
-			return nil, errors.Wrap(err,
-				"failed to parse /proc/self/mountinfo")
-		}
-		if len(fields) < 10 || len(fields) > 11 {
-			//log.Debugf("invalid mount entry detected: '%s'",
-			//	procScanner.Text())
->>>>>>> cbf0c299
 			continue
 		}
 		_, err := fmt.Sscanf(fields[2], "%d:%d", &major, &minor)
 		if err != nil {
-<<<<<<< HEAD
 			log.Debugf("failed to parse device id field: '%s'",
 				procScanner.Text())
 			continue
-=======
-			return nil, errors.Wrap(err,
-				"failed to parse /proc/self/mountinfo")
->>>>>>> cbf0c299
 		}
 
 		if major == devID[0] && minor == devID[1] {
@@ -142,11 +112,7 @@
 				&mntPt, &mntOpts)
 			if err != nil {
 				return nil, fmt.Errorf(
-<<<<<<< HEAD
-					"malformed mountinfo format: '%s'", err.Error())
-=======
 					"malformed mountinfo format: %s", err.Error())
->>>>>>> cbf0c299
 			}
 			if len(fields) > 11 {
 				tagFields = fields[6 : len(fields)-4]
@@ -169,37 +135,18 @@
 	return nil, ErrDevNotMounted
 }
 
-<<<<<<< HEAD
 // GetBlockDeviceFromID returns the expanded path to the device with the
 // given device ID, devID, on the form [2]uint32{major, minor}
 func GetBlockDeviceFromID(devID [2]uint32) (string, error) {
 	return sys.deviceFromID(devID)
-=======
-// GetBlockDevicePathFromID returns the expanded path to the device with the
-// given device ID, devID, on the form [2]uint32{major, minor}
-func GetBlockDevicePathFromID(devID [2]uint32) (string, error) {
-	path := fmt.Sprintf("/dev/block/%d:%d", devID[0], devID[1])
-
-	path, err := filepath.EvalSymlinks(path)
-	if err != nil {
-		return "", err
-	}
-	return filepath.Clean(path), nil
->>>>>>> cbf0c299
 }
 
 // GetDeviceIDFromPath retrieves the device id for the block device pointed to by
 // the inode at path.
 func GetDeviceIDFromPath(path string) ([2]uint32, error) {
-<<<<<<< HEAD
 	var stat stat
 
 	if err := sys.stat(path, &stat); err != nil {
-=======
-	var stat unix.Stat_t
-
-	if err := unix.Stat(path, &stat); err != nil {
->>>>>>> cbf0c299
 		return [2]uint32{^uint32(0), ^uint32(0)}, err
 	}
 
@@ -284,42 +231,6 @@
 	return reservedSectors * sectorSize, nil
 }
 
-<<<<<<< HEAD
-=======
-// Freezes the filesystem the fsRootPath belongs to, maintaing read-consistency.
-// All write operations to the filesystem will be blocked until ThawFS is called.
-func FreezeFS(fsRootPath string) error {
-	fd, err := unix.Open(fsRootPath, unix.O_DIRECTORY, 0)
-	if err != nil {
-		return err
-	}
-	defer unix.Close(fd)
-	err = unix.IoctlSetInt(fd, IOCTL_FIFREEZE_MAGIC, 0)
-	if err != nil {
-		return errors.Wrap(err, "Error freezing fs from writing")
-	}
-
-	return nil
-}
-
-// ThawFS unfreezes the filesystem after FreezeFS is called.
-// The error returned by this function is system critical, if we can't unfreeze
-// the filesystem, we need to ask the user to run `fsfreeze -u /` if this fails
-// then the user has no option but to "pull the plug" (or sys request unfreeze?)
-func ThawFS(fsRootPath string) error {
-	fd, err := unix.Open(fsRootPath, unix.O_DIRECTORY, 0)
-	if err != nil {
-		return err
-	}
-	defer unix.Close(fd)
-	err = unix.IoctlSetInt(fd, IOCTL_FITHAW_MAGIC, 0)
-	if err != nil {
-		return errors.Wrap(err, "Error un-freezing fs for writing")
-	}
-	return nil
-}
-
->>>>>>> cbf0c299
 func GetBlockDeviceSectorSize(file *os.File) (int, error) {
 	var sectorSize int
 	var err error
