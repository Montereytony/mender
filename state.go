--- conflicted
+++ resolved
@@ -897,15 +897,9 @@
 		log.Errorf("error while performing update: %v (%v)", res.updateStatus, res.update)
 		RemoveStateData(ctx.store)
 		return initState, false
-<<<<<<< HEAD
-	case statusError:
-		// TODO: go back to init?
-		log.Errorf("error while performing update: %v (%v)", res.status, res.update)
-=======
 	case client.StatusAlreadyInstalled:
 		// we've failed to report already-installed status, not a big
 		// deal, start from scratch
->>>>>>> cb241c5a
 		RemoveStateData(ctx.store)
 		return initState, false
 	default:
