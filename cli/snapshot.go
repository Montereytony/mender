// Copyright 2020 Northern.tech AS
//
//    Licensed under the Apache License, Version 2.0 (the "License");
//    you may not use this file except in compliance with the License.
//    You may obtain a copy of the License at
//
//        http://www.apache.org/licenses/LICENSE-2.0
//
//    Unless required by applicable law or agreed to in writing, software
//    distributed under the License is distributed on an "AS IS" BASIS,
//    WITHOUT WARRANTIES OR CONDITIONS OF ANY KIND, either express or implied.
//    See the License for the specific language governing permissions and
//    limitations under the License.
package cli

import (
	"compress/gzip"
	"fmt"
	"io"
	"os"
	"os/signal"
	"sync/atomic"
	"time"

	"github.com/pkg/errors"
	"github.com/urfave/cli"
	"golang.org/x/sys/unix"

	"github.com/mendersoftware/log"
	"github.com/mendersoftware/mender/system"
	"github.com/mendersoftware/mender/utils"
)

const (
<<<<<<< HEAD
	// Error messages //
	errMsgDataPartFmt = "Device-local data is stored on the rootfs " +
		"partition: %s. The recommended approach is to have  a " +
		"separate data-partition mounted on \"/data\" and add a " +
		"symbolic link (%s -> /data). https://docs.mender.io/devices/" +
		"general-system-requirements#partition-layout"
	errMsgThawFmt = "CRITICAL: Unable to unfreeze filesystem, try " +
		"running `fsfreeze -u %s` or press `SYSRQ+j`, immediately!"

	// Watchdog constants //
	// wdtExpired is set by the listening routine if the timer expires.
	wdtExpired int32 = -1
	// wdtReset is swapped in on read by the listening routine.
	wdtReset int32 = 0
	// wdtSet is set by the monitored process.
	wdtSet int32 = 1
	// wdtIntervalSec Sets the polling interval of the listening routine.
	// NOTE: this should be sufficient enough for the user to for example
	//       type their password to ssh etc.
	wdtIntervalSec = 30
=======
	errMsgDataPartF = "Device-local data is stored on the partition " +
		"being snapshotted: %s. The recommended approach is to have " +
		"a separate data-partition mounted on \"/data\" and add a " +
		"symbolic link (%s -> /data). https://docs.mender.io/devices/" +
		"general-system-requirements#partition-layout"

	// Watchdog constants //

	// WDTExpired is set by the listening routine if the timer expires.
	WDTExpired int32 = -1
	// WDTReset is swapped in on read by the listening routine.
	WDTReset int32 = 0
	// WDTSet is set by the monitored process.
	WDTSet int32 = 1
	// WDTIntervalSec Sets the polling interval of the listening routine.
	// NOTE: this should be sufficient enough for the user to for example
	//       type their password to ssh etc.
	WDTIntervalSec = 30
>>>>>>> cbf0c299
)

var (
	errWatchDogExpired = fmt.Errorf("watchdog timer expired")
)

// DumpSnapshot copies a snapshot of the root filesystem to stdout.
func (runOpts *runOptionsType) DumpSnapshot(ctx *cli.Context) error {

	log.SetOutput(os.Stderr)

	fd := int(os.Stdout.Fd())
	// Make sure stdout is redirected (not a tty device)
	if _, err := unix.IoctlGetTermios(fd, unix.TCGETS); err == nil {
		return errDumpTerminal
	}

	// Make sure we don't dump to rootfs
	// which would cause the system to freeze
	var stdoutStat unix.Stat_t
	var rootStat unix.Stat_t
	if err := unix.Fstat(fd, &stdoutStat); err != nil {
		return errors.Wrap(err, "Unable to stat output file")
	}
	if err := unix.Stat(ctx.String("fs-path"), &rootStat); err != nil {
		return errors.Wrap(err, "Unable to stat root filesystem")
	}
	if stdoutStat.Dev == rootStat.Dev {
		return errors.New(
			"Dumping the filesystem to itself is not permitted")
	}

	return runOpts.CopySnapshot(ctx, os.Stdout)
}

<<<<<<< HEAD
func checkSnapshotPreconditions(
	fsPath, dataPath string) (*system.MountInfo, error) {
	var err error

	dataDevID, err := system.GetDeviceIDFromPath(dataPath)
=======
func (runOpts *runOptionsType) getRootDev(fsPath string) (*system.MountInfo, error) {
	dataDevID, err := system.GetDeviceIDFromPath(runOpts.dataStore)
>>>>>>> cbf0c299
	if err != nil {
		return nil, err
	}
	rootDevID, err := system.GetDeviceIDFromPath(fsPath)
	if err != nil {
		return nil, err
	}
	if dataDevID == rootDevID {
<<<<<<< HEAD
		log.Errorf(errMsgDataPartFmt,
			dataPath, dataPath)
		return nil, errors.Errorf(
			"data store (%s) is located on rootfs partition",
			dataPath)
=======
		log.Errorf(errMsgDataPartF,
			runOpts.dataStore, runOpts.dataStore)
		return nil, errors.Errorf(
			"Data store (%s) is located on filesystem %s",
			runOpts.dataStore, fsPath)
	}

	return system.GetMountInfoFromDeviceID(rootDevID)
}

func prepareOutStream(out io.WriteCloser, compression string) (io.WriteCloser, error) {
	switch compression {
	case "none":
		return out, nil
	case "gzip":
		return gzip.NewWriter(out), nil
	case "lzma":
		return nil, errors.New("lzma compression is not implemented for snapshot command")
	default:
		return nil, errors.Errorf("Unknown compression '%s'", compression)
>>>>>>> cbf0c299
	}
}

// CopySnapshot freezes the filesystem and copies a snapshot to out.
func (runOpts *runOptionsType) CopySnapshot(ctx *cli.Context, out io.WriteCloser) error {
	var err error
	var fsSize uint64

	fsPath := ctx.String("fs-path")

<<<<<<< HEAD
	rootDev, err := system.GetMountInfoFromDeviceID(rootDevID)
	if err != nil {
		return nil, err
	} else if rootDev.FSType == "overlay" {
		log.Error("overlay filesystem detected, " +
			"filesystem type not supported")
		log.Error("please specify the path to the " +
			"block-device instead")
		return nil, fmt.Errorf(
			"snapshot: filesystem 'overlay' not supported")
	}

	return rootDev, nil
}

// CopySnapshot freezes the filesystem and copies a snapshot to out.
func (runOpts *runOptionsType) CopySnapshot(ctx *cli.Context, out io.Writer) error {

	var fd *os.File
	var err error
	var watchDog int32

	// Ensure we don't write logs to the filesystem
	log.SetOutput(os.Stderr)
	if ctx.Bool("quiet") {
		log.SetLevel(log.ErrorLevel)
	}

	rootDev, err := checkSnapshotPreconditions(
		ctx.String("fs-path"),
		ctx.GlobalString("data"),
	)
	if err == system.ErrDevNotMounted {
		// If not mounted, assume the path points to a device
	} else if err != nil {
=======
	// Ensure we don't write logs to the filesystem
	if ctx.Bool("quiet") {
		log.SetLevel(log.ErrorLevel)
	}
	log.SetOutput(os.Stderr)

	out, err = prepareOutStream(out, ctx.String("compression"))
	if err != nil {
>>>>>>> cbf0c299
		return err
	} else {
		var f *os.File
		sigChan := make(chan os.Signal)
		abortChan := make(chan struct{})
		if f, err = os.OpenFile(rootDev.MountPoint, 0, 0); err != nil {
			defer f.Close()
			// freezeHandler is a transparent signal handler that
			// ensures system.ThawFs is called upon a terminating
			// signal.
			signal.Notify(sigChan)
			go freezeHandler(sigChan, abortChan, f, &watchDog)
			defer stopFreezeHandler(sigChan, abortChan)
			if err == nil {
				err = system.FreezeFS(int(f.Fd()))
			}
		}
		if err != nil {
			log.Warnf("Failed to freeze filesystem on %s: %s",
				rootDev.MountSource, err.Error())
			log.Warn("The snapshot might become invalid.")
			abortChan <- struct{}{} // abort handler
			stopFreezeHandler(sigChan, abortChan)
			signal.Stop(sigChan)
		}
	}
	defer out.Close()

<<<<<<< HEAD
	// Get filesystem size
	if rootDev == nil {
		fd, err = os.Open(ctx.String("fs-path"))
=======
	var watchDog int32
	rootDev, err := runOpts.getRootDev(fsPath)
	if err == system.ErrDevNotMounted {
		// If not mounted, assume the path points to a device
		log.Debugf("Device %s is not mounted, not freezing it", fsPath)
	} else if err != nil {
		return err
	} else {
		sigChan := make(chan os.Signal)
		abortChan := make(chan struct{})
		signal.Notify(sigChan)
		// freezeHandler is a transparent signal handler that ensures
		// system.ThawFs is called upon a terminating signal.
		// fsPath must be a directory in order to use the FIFREEZE ioctl,
		// moreover, we don't have to freeze an unmounted device.
		go freezeHandler(sigChan, abortChan,
			rootDev.MountPoint, &watchDog)
		defer func() {
			// Check if handler has already returned
			var hasAborted bool = false
			select {
			case _, hasAborted = <-abortChan:

			default:
			}
			if !hasAborted {
				// Terminate signal handler.
				sigChan <- unix.SIGUSR1
				// Ensure that the signal handler returns first.
				<-abortChan
			}
			close(sigChan)
			close(abortChan)
		}()

		log.Debugf("Freezing %s", rootDev.MountPoint)
		if err = system.FreezeFS(rootDev.MountPoint); err != nil {
			log.Warnf("Failed to freeze filesystem on %s: %s",
				rootDev.MountPoint, err.Error())
			log.Warn("The snapshot might become invalid.")
			abortChan <- struct{}{} // abort handler
			signal.Stop(sigChan)
		}
	}

	var fd *os.File
	if rootDev == nil {
		fd, err = os.Open(fsPath)
>>>>>>> cbf0c299
	} else {
		devPath := fmt.Sprintf("/dev/block/%d:%d",
			rootDev.DevID[0], rootDev.DevID[1])
		fd, err = os.Open(devPath)
	}
	if err != nil {
		return err
	}
	defer fd.Close()
<<<<<<< HEAD

	if ctx.GlobalString("compression") == "gzip" {
		out = gzip.NewWriter(out)
	}

	// Get file system size - need to do this the hard way (returns uint64)
	fsSize, err := system.GetBlockDeviceSize(fd)
=======

	// Get file system size - need to do this the hard way (returns uint64)
	fsSize, err = system.GetBlockDeviceSize(fd)
>>>>>>> cbf0c299
	if err != nil {
		return errors.Wrap(err, "Unable to get partition size")
	}

	log.Infof("Initiating copy of uncompressed size %s",
		utils.StringifySize(fsSize, 3))
	if ctx.Bool("quiet") {
		err = CopyWithWatchdog(out, fd, &watchDog, nil)
	} else {
		pb := utils.NewProgressBar(os.Stderr, fsSize, utils.BYTES)
		if ctx.IsSet("file") {
			pb.SetPrefix(fmt.Sprintf("%s: ", ctx.String("file")))
		}
		err = CopyWithWatchdog(out, fd, &watchDog, pb)
	}

	if err != nil {
		return err
	}
	log.Info("Snapshot completed successfully!")

	return nil
}

// freezeHandler is a transparent signal handler and watchdog timer ensuring
// system.ThawFS is called on a terminating signal before relaying the signal
// to the system default handler. The only signal that is not relayed to the
// default handler is SIGUSR1 which can be used to trigger a FITHAW ioctl
// on the filesystem. The sigChan should be notified on ALL incomming signals to
// the process, signals that are ignored by default are also ignored by this
// handler. The abort chan, as the name implies, aborts the handler without
// executing FITHAW. This channel is also used to notify that the handler has
// returned.
<<<<<<< HEAD
func freezeHandler(
	sigChan chan os.Signal,
	abortChan chan struct{},
	fd *os.File,
	wdt *int32,
) {
	var sig os.Signal = nil
	var sigOpen bool = true
	var abortOpen bool = true
	for {
		select {
		case <-time.After(wdtIntervalSec * time.Second):
			if old := atomic.SwapInt32(wdt, wdtReset); old > 0 {
				continue
			}
			// Timer expired
			atomic.StoreInt32(wdt, wdtExpired)
			log.Error("Watchdog timer expired due to " +
				"blocked main process.")
			log.Info("Unfreezing filesystem")

		case _, abortOpen = <-abortChan:
			break

		case sig, sigOpen = <-sigChan:

=======
func freezeHandler(sigChan chan os.Signal, abortChan chan struct{}, fsPath string, wdt *int32) {
	var sig os.Signal = nil
	for {
		select {
		case <-time.After(WDTIntervalSec * time.Second):
			if old := atomic.SwapInt32(wdt, WDTReset); old > 0 {
				continue
			}
			// Timer expired
			atomic.StoreInt32(wdt, WDTExpired)
			log.Error("Watchdog timer expired due to " +
				"blocked main process. Make sure you are not " +
				"piping to a file on the same filesystem you " +
				"are snapshotting.")
			log.Info("Unfreezing filesystem")

		case <-abortChan:
			break

		case sig = <-sigChan:
>>>>>>> cbf0c299
		}
		if sig != nil {
			log.Debugf("Freeze handler received signal: %s",
				sig.String())
			if sig == unix.SIGURG ||
				sig == unix.SIGWINCH ||
				sig == unix.SIGCHLD {
				// Signals that are ignored by default
				// keep ignoring them.
				sig = nil
				continue
			}
		}
		// Terminating condition met (signal or closed channel
		// -> Unfreeze rootfs
<<<<<<< HEAD
		log.Debugf("Thawing filesystem at: %s", fd.Name())
		if err := system.ThawFS(int(fd.Fd())); err != nil {
			log.Errorf(errMsgThawFmt, fd.Name())
		}
		if sigOpen {
			signal.Stop(sigChan)
			if sig != nil && sig != unix.SIGUSR1 {
				// Invoke default signal handler
				unix.Kill(os.Getpid(), sig.(unix.Signal))
			}
		}
		break
	}
	if abortOpen {
		// Notify that the routine quit
		abortChan <- struct{}{}
	}
}

// stopFreezeHandler ensures freezeHandler stops with the appropriate
// preconditions
func stopFreezeHandler(sigChan chan os.Signal, abortChan chan struct{}) {
	// Check if handler has already returned
	var abortOpen bool = true
	var sigOpen bool = true
	select {
	case _, sigOpen = <-sigChan:

	default:
		signal.Stop(sigChan)
	}
	select {
	case _, abortOpen = <-abortChan:
		if sigOpen {
			close(sigChan)
		}
		if abortOpen {
			// The routine has already signaled abort
			close(abortChan)
		}

	default:
		if sigOpen {
			// Both channels are open
			sigChan <- unix.SIGUSR1
			select {
			// Wait no longer than a second (should not take long)
			case <-time.After(time.Second):

			case <-abortChan:
			}
			close(sigChan)
		}
		// Close abortChan regardless
		close(abortChan)
=======
		log.Debugf("Thawing %s", fsPath)
		if err := system.ThawFS(fsPath); err != nil {
			log.Errorf("CRITICAL: Unable to unfreeze filesystem, try "+
				"running `fsfreeze -u %s` or press `SYSRQ+j`, "+
				"immediately!", fsPath)
		}
		signal.Stop(sigChan)
		if sig != nil && sig != unix.SIGUSR1 {
			// Invoke default signal handler
			unix.Kill(os.Getpid(), sig.(unix.Signal))
		}
		break
>>>>>>> cbf0c299
	}
	// Notify that the routine quit
	abortChan <- struct{}{}
}

<<<<<<< HEAD
// CopyWithWatchdog is an implementation of io.Copy that for each block it
// copies resets the watchdog timer.
func CopyWithWatchdog(
	dst io.Writer,
	src io.Reader,
	wdt *int32,
	pb *utils.ProgressBar,
) error {
=======
func CopyWithWatchdog(dst io.Writer, src io.Reader, wdt *int32, pb *utils.ProgressBar) error {
>>>>>>> cbf0c299
	// Only tick every 10 writes
	const tickInterval uint64 = 32 * 1024 * 10
	var numTicks uint64

	buf := make([]byte, 32*1024)
	for {
		n, err := src.Read(buf)
		if err != nil {
			if err == io.EOF {
				err = nil
				break
			}
			return err
		} else if n < 0 {
			break
		}

		w, err := dst.Write(buf[:n])
		if err != nil {
			return err
		} else if w < n {
			err = errors.Wrap(io.ErrShortWrite,
				"Error writing to stream")
			if err != nil {
				return err
			}
		}
<<<<<<< HEAD
		wd := atomic.SwapInt32(wdt, wdtSet)
		if wd == wdtExpired {
=======
		wd := atomic.SwapInt32(wdt, WDTSet)
		if wd == WDTExpired {
>>>>>>> cbf0c299
			return errWatchDogExpired
		}
		numTicks += uint64(n)
		if pb != nil && numTicks >= tickInterval {
			err = pb.Tick(numTicks)
			if err != nil {
				return err
			}
			numTicks = 0
		}
	}
	return nil
}<|MERGE_RESOLUTION|>--- conflicted
+++ resolved
@@ -32,7 +32,6 @@
 )
 
 const (
-<<<<<<< HEAD
 	// Error messages //
 	errMsgDataPartFmt = "Device-local data is stored on the rootfs " +
 		"partition: %s. The recommended approach is to have  a " +
@@ -53,26 +52,6 @@
 	// NOTE: this should be sufficient enough for the user to for example
 	//       type their password to ssh etc.
 	wdtIntervalSec = 30
-=======
-	errMsgDataPartF = "Device-local data is stored on the partition " +
-		"being snapshotted: %s. The recommended approach is to have " +
-		"a separate data-partition mounted on \"/data\" and add a " +
-		"symbolic link (%s -> /data). https://docs.mender.io/devices/" +
-		"general-system-requirements#partition-layout"
-
-	// Watchdog constants //
-
-	// WDTExpired is set by the listening routine if the timer expires.
-	WDTExpired int32 = -1
-	// WDTReset is swapped in on read by the listening routine.
-	WDTReset int32 = 0
-	// WDTSet is set by the monitored process.
-	WDTSet int32 = 1
-	// WDTIntervalSec Sets the polling interval of the listening routine.
-	// NOTE: this should be sufficient enough for the user to for example
-	//       type their password to ssh etc.
-	WDTIntervalSec = 30
->>>>>>> cbf0c299
 )
 
 var (
@@ -108,16 +87,13 @@
 	return runOpts.CopySnapshot(ctx, os.Stdout)
 }
 
-<<<<<<< HEAD
 func checkSnapshotPreconditions(
-	fsPath, dataPath string) (*system.MountInfo, error) {
+	fsPath string,
+	dataPath string,
+) (*system.MountInfo, error) {
 	var err error
 
 	dataDevID, err := system.GetDeviceIDFromPath(dataPath)
-=======
-func (runOpts *runOptionsType) getRootDev(fsPath string) (*system.MountInfo, error) {
-	dataDevID, err := system.GetDeviceIDFromPath(runOpts.dataStore)
->>>>>>> cbf0c299
 	if err != nil {
 		return nil, err
 	}
@@ -126,21 +102,24 @@
 		return nil, err
 	}
 	if dataDevID == rootDevID {
-<<<<<<< HEAD
-		log.Errorf(errMsgDataPartFmt,
-			dataPath, dataPath)
+		log.Errorf(errMsgDataPartFmt, dataPath, dataPath)
 		return nil, errors.Errorf(
-			"data store (%s) is located on rootfs partition",
-			dataPath)
-=======
-		log.Errorf(errMsgDataPartF,
-			runOpts.dataStore, runOpts.dataStore)
-		return nil, errors.Errorf(
-			"Data store (%s) is located on filesystem %s",
-			runOpts.dataStore, fsPath)
-	}
-
-	return system.GetMountInfoFromDeviceID(rootDevID)
+			"data store (%s) is located on filesystem %s",
+			dataPath, fsPath)
+	}
+	rootDev, err := system.GetMountInfoFromDeviceID(rootDevID)
+	if err != nil {
+		return nil, err
+	} else if rootDev.FSType == "overlay" {
+		log.Error("overlay filesystem detected, " +
+			"filesystem type not supported")
+		log.Error("please specify the path to the " +
+			"block-device instead")
+		return nil, fmt.Errorf(
+			"snapshot: filesystem 'overlay' not supported")
+	}
+
+	return rootDev, nil
 }
 
 func prepareOutStream(out io.WriteCloser, compression string) (io.WriteCloser, error) {
@@ -153,39 +132,19 @@
 		return nil, errors.New("lzma compression is not implemented for snapshot command")
 	default:
 		return nil, errors.Errorf("Unknown compression '%s'", compression)
->>>>>>> cbf0c299
 	}
 }
 
 // CopySnapshot freezes the filesystem and copies a snapshot to out.
-func (runOpts *runOptionsType) CopySnapshot(ctx *cli.Context, out io.WriteCloser) error {
-	var err error
-	var fsSize uint64
-
-	fsPath := ctx.String("fs-path")
-
-<<<<<<< HEAD
-	rootDev, err := system.GetMountInfoFromDeviceID(rootDevID)
-	if err != nil {
-		return nil, err
-	} else if rootDev.FSType == "overlay" {
-		log.Error("overlay filesystem detected, " +
-			"filesystem type not supported")
-		log.Error("please specify the path to the " +
-			"block-device instead")
-		return nil, fmt.Errorf(
-			"snapshot: filesystem 'overlay' not supported")
-	}
-
-	return rootDev, nil
-}
-
-// CopySnapshot freezes the filesystem and copies a snapshot to out.
-func (runOpts *runOptionsType) CopySnapshot(ctx *cli.Context, out io.Writer) error {
+func (runOpts *runOptionsType) CopySnapshot(
+	ctx *cli.Context,
+	out io.WriteCloser,
+) error {
 
 	var fd *os.File
 	var err error
 	var watchDog int32
+	fsPath := ctx.String("fs-path")
 
 	// Ensure we don't write logs to the filesystem
 	log.SetOutput(os.Stderr)
@@ -194,28 +153,27 @@
 	}
 
 	rootDev, err := checkSnapshotPreconditions(
-		ctx.String("fs-path"),
-		ctx.GlobalString("data"),
-	)
+		fsPath, ctx.GlobalString("data"))
 	if err == system.ErrDevNotMounted {
-		// If not mounted, assume the path points to a device
+		// If not mounted, find device path the hard way
+		devID, err := system.GetDeviceIDFromPath(fsPath)
+		if err != nil {
+			return errors.Wrapf(err,
+				"failed to retrieve device id belonging to %s",
+				fsPath,
+			)
+		}
+		fsPath, err = system.GetBlockDeviceFromID(devID)
+		if err != nil {
+			return errors.Wrapf(err, "failed to expand device path")
+		}
 	} else if err != nil {
-=======
-	// Ensure we don't write logs to the filesystem
-	if ctx.Bool("quiet") {
-		log.SetLevel(log.ErrorLevel)
-	}
-	log.SetOutput(os.Stderr)
-
-	out, err = prepareOutStream(out, ctx.String("compression"))
-	if err != nil {
->>>>>>> cbf0c299
 		return err
 	} else {
 		var f *os.File
 		sigChan := make(chan os.Signal)
 		abortChan := make(chan struct{})
-		if f, err = os.OpenFile(rootDev.MountPoint, 0, 0); err != nil {
+		if f, err = os.OpenFile(rootDev.MountPoint, 0, 0); err == nil {
 			defer f.Close()
 			// freezeHandler is a transparent signal handler that
 			// ensures system.ThawFs is called upon a terminating
@@ -223,9 +181,8 @@
 			signal.Notify(sigChan)
 			go freezeHandler(sigChan, abortChan, f, &watchDog)
 			defer stopFreezeHandler(sigChan, abortChan)
-			if err == nil {
-				err = system.FreezeFS(int(f.Fd()))
-			}
+			log.Debugf("Freezing %s", rootDev.MountPoint)
+			err = system.FreezeFS(int(f.Fd()))
 		}
 		if err != nil {
 			log.Warnf("Failed to freeze filesystem on %s: %s",
@@ -238,82 +195,19 @@
 	}
 	defer out.Close()
 
-<<<<<<< HEAD
 	// Get filesystem size
 	if rootDev == nil {
-		fd, err = os.Open(ctx.String("fs-path"))
-=======
-	var watchDog int32
-	rootDev, err := runOpts.getRootDev(fsPath)
-	if err == system.ErrDevNotMounted {
-		// If not mounted, assume the path points to a device
-		log.Debugf("Device %s is not mounted, not freezing it", fsPath)
-	} else if err != nil {
+		fd, err = os.Open(fsPath)
+	} else {
+		fd, err = os.Open(rootDev.MountSource)
+	}
+	if err != nil {
 		return err
-	} else {
-		sigChan := make(chan os.Signal)
-		abortChan := make(chan struct{})
-		signal.Notify(sigChan)
-		// freezeHandler is a transparent signal handler that ensures
-		// system.ThawFs is called upon a terminating signal.
-		// fsPath must be a directory in order to use the FIFREEZE ioctl,
-		// moreover, we don't have to freeze an unmounted device.
-		go freezeHandler(sigChan, abortChan,
-			rootDev.MountPoint, &watchDog)
-		defer func() {
-			// Check if handler has already returned
-			var hasAborted bool = false
-			select {
-			case _, hasAborted = <-abortChan:
-
-			default:
-			}
-			if !hasAborted {
-				// Terminate signal handler.
-				sigChan <- unix.SIGUSR1
-				// Ensure that the signal handler returns first.
-				<-abortChan
-			}
-			close(sigChan)
-			close(abortChan)
-		}()
-
-		log.Debugf("Freezing %s", rootDev.MountPoint)
-		if err = system.FreezeFS(rootDev.MountPoint); err != nil {
-			log.Warnf("Failed to freeze filesystem on %s: %s",
-				rootDev.MountPoint, err.Error())
-			log.Warn("The snapshot might become invalid.")
-			abortChan <- struct{}{} // abort handler
-			signal.Stop(sigChan)
-		}
-	}
-
-	var fd *os.File
-	if rootDev == nil {
-		fd, err = os.Open(fsPath)
->>>>>>> cbf0c299
-	} else {
-		devPath := fmt.Sprintf("/dev/block/%d:%d",
-			rootDev.DevID[0], rootDev.DevID[1])
-		fd, err = os.Open(devPath)
-	}
-	if err != nil {
-		return err
 	}
 	defer fd.Close()
-<<<<<<< HEAD
-
-	if ctx.GlobalString("compression") == "gzip" {
-		out = gzip.NewWriter(out)
-	}
 
 	// Get file system size - need to do this the hard way (returns uint64)
 	fsSize, err := system.GetBlockDeviceSize(fd)
-=======
-
-	// Get file system size - need to do this the hard way (returns uint64)
-	fsSize, err = system.GetBlockDeviceSize(fd)
->>>>>>> cbf0c299
 	if err != nil {
 		return errors.Wrap(err, "Unable to get partition size")
 	}
@@ -347,7 +241,6 @@
 // handler. The abort chan, as the name implies, aborts the handler without
 // executing FITHAW. This channel is also used to notify that the handler has
 // returned.
-<<<<<<< HEAD
 func freezeHandler(
 	sigChan chan os.Signal,
 	abortChan chan struct{},
@@ -374,28 +267,6 @@
 
 		case sig, sigOpen = <-sigChan:
 
-=======
-func freezeHandler(sigChan chan os.Signal, abortChan chan struct{}, fsPath string, wdt *int32) {
-	var sig os.Signal = nil
-	for {
-		select {
-		case <-time.After(WDTIntervalSec * time.Second):
-			if old := atomic.SwapInt32(wdt, WDTReset); old > 0 {
-				continue
-			}
-			// Timer expired
-			atomic.StoreInt32(wdt, WDTExpired)
-			log.Error("Watchdog timer expired due to " +
-				"blocked main process. Make sure you are not " +
-				"piping to a file on the same filesystem you " +
-				"are snapshotting.")
-			log.Info("Unfreezing filesystem")
-
-		case <-abortChan:
-			break
-
-		case sig = <-sigChan:
->>>>>>> cbf0c299
 		}
 		if sig != nil {
 			log.Debugf("Freeze handler received signal: %s",
@@ -411,8 +282,7 @@
 		}
 		// Terminating condition met (signal or closed channel
 		// -> Unfreeze rootfs
-<<<<<<< HEAD
-		log.Debugf("Thawing filesystem at: %s", fd.Name())
+		log.Debugf("Thawing %s", fd.Name())
 		if err := system.ThawFS(int(fd.Fd())); err != nil {
 			log.Errorf(errMsgThawFmt, fd.Name())
 		}
@@ -467,26 +337,9 @@
 		}
 		// Close abortChan regardless
 		close(abortChan)
-=======
-		log.Debugf("Thawing %s", fsPath)
-		if err := system.ThawFS(fsPath); err != nil {
-			log.Errorf("CRITICAL: Unable to unfreeze filesystem, try "+
-				"running `fsfreeze -u %s` or press `SYSRQ+j`, "+
-				"immediately!", fsPath)
-		}
-		signal.Stop(sigChan)
-		if sig != nil && sig != unix.SIGUSR1 {
-			// Invoke default signal handler
-			unix.Kill(os.Getpid(), sig.(unix.Signal))
-		}
-		break
->>>>>>> cbf0c299
-	}
-	// Notify that the routine quit
-	abortChan <- struct{}{}
-}
-
-<<<<<<< HEAD
+	}
+}
+
 // CopyWithWatchdog is an implementation of io.Copy that for each block it
 // copies resets the watchdog timer.
 func CopyWithWatchdog(
@@ -495,9 +348,6 @@
 	wdt *int32,
 	pb *utils.ProgressBar,
 ) error {
-=======
-func CopyWithWatchdog(dst io.Writer, src io.Reader, wdt *int32, pb *utils.ProgressBar) error {
->>>>>>> cbf0c299
 	// Only tick every 10 writes
 	const tickInterval uint64 = 32 * 1024 * 10
 	var numTicks uint64
@@ -525,13 +375,8 @@
 				return err
 			}
 		}
-<<<<<<< HEAD
 		wd := atomic.SwapInt32(wdt, wdtSet)
 		if wd == wdtExpired {
-=======
-		wd := atomic.SwapInt32(wdt, WDTSet)
-		if wd == WDTExpired {
->>>>>>> cbf0c299
 			return errWatchDogExpired
 		}
 		numTicks += uint64(n)
